--- conflicted
+++ resolved
@@ -927,10 +927,4 @@
     demo1()
     demo2()
     demo3()
-<<<<<<< HEAD
     demo4()
-=======
-    demo4()
-    demo5()
-    demo_fixedpoints()
->>>>>>> 73a1fd30
