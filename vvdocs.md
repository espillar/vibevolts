--- conflicted
+++ resolved
@@ -91,14 +91,11 @@
 *   **`readtle(tle_file_path)`**: Reads a Two-Line Element (TLE) file and returns a NumPy array of orbital elements and a list of epoch datetimes.
 *   **`propagate_satellites(data_struct, time_date)`**: Updates satellite positions based on their orbital elements to a new time using a vectorized Keplerian propagator.
 *   **`plot_positions_3d(positions, title, plot_time, labels)`**: Displays an interactive 3D plot of object positions using `plotly`.
-<<<<<<< HEAD
-*   **`solarexclusion(data_struct)`**: Calculates solar exclusion for all satellites based on their pointing vectors. Returns a tuple containing an exclusion vector and a vector of the calculated angles.
-*   **`demo1()`, `demo2()`, `demo3()`, `demo4()`, `demo5()`**: Demonstration functions that run pre-configured simulations and generate plots or test outputs.
-=======
+
 *   **`solarexclusion(data_struct)`**: Calculates solar exclusion for all satellites based on their pointing vectors.
 *   **`demo1()`, `demo2()`, `demo3()`, `demo4()`, `demo5()`**: Demonstration functions that run pre-configured simulations and generate plots.
 *   **`demo_fixedpoints()`**: Demonstrates the `fixedpoints` data structure by plotting it in 3D.
->>>>>>> bfe73419
+
 
 ### 2.2. `radiometry.py`
 
